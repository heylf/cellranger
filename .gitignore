--- conflicted
+++ resolved
@@ -7,9 +7,5 @@
 testing/
 testing*
 *.pyc
-<<<<<<< HEAD
-.vscode/*
-=======
 cellranger*
-.vscode/
->>>>>>> 9d2e6539
+.vscode/